--- conflicted
+++ resolved
@@ -22,21 +22,12 @@
 
 fn main() {
     let app = Application::new().unwrap();
-<<<<<<< HEAD
-    let mut window_builder = glazier::WindowBuilder::new(app.clone());
-    window_builder.set_size((WIDTH as f64 / 2., HEIGHT as f64 / 2.).into());
-    window_builder.set_handler(Box::new(WindowState::new()));
-    let window_handle = window_builder.build().unwrap();
-    window_handle.show();
-=======
     let window = glazier::WindowBuilder::new(app.clone())
-        .resizable(false)
         .size((WIDTH as f64 / 2., HEIGHT as f64 / 2.).into())
         .handler(Box::new(WindowState::new()))
         .build()
         .unwrap();
     window.show();
->>>>>>> 4a4d4da9
     app.run(None);
 }
 
